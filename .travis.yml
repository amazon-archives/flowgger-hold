--- conflicted
+++ resolved
@@ -30,11 +30,7 @@
     - env: TARGET=powerpc64-unknown-linux-gnu DISABLE_TESTS=1
     - env: TARGET=powerpc64le-unknown-linux-gnu DISABLE_TESTS=1
     - env: TARGET=s390x-unknown-linux-gnu DISABLE_TESTS=1
-<<<<<<< HEAD
-    allow_failures:
-=======
   allow_failures:
->>>>>>> 77ff3c09
     - env: TARGET=aarch64-unknown-linux-musl DISABLE_TESTS=1
 
 before_install: set -e
